import { Boom } from '@hapi/boom'
import { proto } from '../../WAProto'
import { PROCESSABLE_HISTORY_TYPES } from '../Defaults'
import { ALL_WA_PATCH_NAMES, ChatModification, ChatMutation, LTHashState, MessageUpsertType, PresenceData, SocketConfig, WABusinessHoursConfig, WABusinessProfile, WAMediaUpload, WAMessage, WAPatchCreate, WAPatchName, WAPresence, WAPrivacyOnlineValue, WAPrivacyValue, WAReadReceiptsValue } from '../Types'
import { chatModificationToAppPatch, ChatMutationMap, decodePatches, decodeSyncdSnapshot, encodeSyncdPatch, extractSyncdPatches, generateProfilePicture, getHistoryMsg, newLTHashState, processSyncAction } from '../Utils'
import { makeMutex } from '../Utils/make-mutex'
import processMessage from '../Utils/process-message'
import { BinaryNode, getBinaryNodeChild, getBinaryNodeChildren, jidNormalizedUser, reduceBinaryNodeToDictionary, S_WHATSAPP_NET } from '../WABinary'
import { makeSocket } from './socket'

const MAX_SYNC_ATTEMPTS = 2

export const makeChatsSocket = (config: SocketConfig) => {
	const {
		logger,
		markOnlineOnConnect,
		fireInitQueries,
		appStateMacVerification,
		shouldIgnoreJid,
		shouldSyncHistoryMessage,
	} = config
	const sock = makeSocket(config)
	const {
		ev,
		ws,
		authState,
		generateMessageTag,
		sendNode,
		query,
		onUnexpectedError,
	} = sock

	let privacySettings: { [_: string]: string } | undefined
	let needToFlushWithAppStateSync = false
	let pendingAppStateSync = false
	/** this mutex ensures that the notifications (receipts, messages etc.) are processed in order */
	const processingMutex = makeMutex()

	/** helper function to fetch the given app state sync key */
	const getAppStateSyncKey = async(keyId: string) => {
		const { [keyId]: key } = await authState.keys.get('app-state-sync-key', [keyId])
		return key
	}

	const fetchPrivacySettings = async(force: boolean = false) => {
		if(!privacySettings || force) {
			const { content } = await query({
				tag: 'iq',
				attrs: {
					xmlns: 'privacy',
					to: S_WHATSAPP_NET,
					type: 'get'
				},
				content: [
					{ tag: 'privacy', attrs: {} }
				]
			})
			privacySettings = reduceBinaryNodeToDictionary(content?.[0] as BinaryNode, 'category')
		}

		return privacySettings
	}

	/** helper function to run a privacy IQ query */
	const privacyQuery = async(name: string, value: string) => {
		await query({
			tag: 'iq',
			attrs: {
				xmlns: 'privacy',
				to: S_WHATSAPP_NET,
				type: 'set'
			},
			content: [{
				tag: 'privacy',
				attrs: {},
				content: [
					{
						tag: 'category',
						attrs: { name, value }
					}
				]
			}]
		})
	}

	const updateLastSeenPrivacy = async(value: WAPrivacyValue) => {
		await privacyQuery('last', value)
	}

	const updateOnlinePrivacy = async(value: WAPrivacyOnlineValue) => {
		await privacyQuery('online', value)
	}

	const updateProfilePicturePrivacy = async(value: WAPrivacyValue) => {
		await privacyQuery('profile', value)
	}

	const updateStatusPrivacy = async(value: WAPrivacyValue) => {
		await privacyQuery('status', value)
	}

	const updateReadReceiptsPrivacy = async(value: WAReadReceiptsValue) => {
		await privacyQuery('readreceipts', value)
	}

	const updateGroupsAddPrivacy = async(value: WAPrivacyValue) => {
		await privacyQuery('groupadd', value)
	}

	const updateDefaultDisappearingMode = async(duration: number) => {
		await query({
			tag: 'iq',
			attrs: {
				xmlns: 'disappearing_mode',
				to: S_WHATSAPP_NET,
				type: 'set'
			},
			content: [{
				tag: 'disappearing_mode',
				attrs: {
					duration: duration.toString()
				}
			}]
		})
	}

	/** helper function to run a generic IQ query */
	const interactiveQuery = async(userNodes: BinaryNode[], queryNode: BinaryNode) => {
		const result = await query({
			tag: 'iq',
			attrs: {
				to: S_WHATSAPP_NET,
				type: 'get',
				xmlns: 'usync',
			},
			content: [
				{
					tag: 'usync',
					attrs: {
						sid: generateMessageTag(),
						mode: 'query',
						last: 'true',
						index: '0',
						context: 'interactive',
					},
					content: [
						{
							tag: 'query',
							attrs: {},
							content: [queryNode]
						},
						{
							tag: 'list',
							attrs: {},
							content: userNodes
						}
					]
				}
			],
		})

		const usyncNode = getBinaryNodeChild(result, 'usync')
		const listNode = getBinaryNodeChild(usyncNode, 'list')
		const users = getBinaryNodeChildren(listNode, 'user')

		return users
	}

	const onWhatsApp = async(...jids: string[]) => {
		const results = await interactiveQuery(
			[
				{
					tag: 'user',
					attrs: {},
					content: jids.map(
						jid => ({
							tag: 'contact',
							attrs: {},
							content: `+${jid}`
						})
					)
				}
			],
			{ tag: 'contact', attrs: {} }
		)

		return results.map(user => {
			const contact = getBinaryNodeChild(user, 'contact')
			return { exists: contact?.attrs.type === 'in', jid: user.attrs.jid }
		}).filter(item => item.exists)
	}

	const fetchStatus = async(jid: string) => {
		const [result] = await interactiveQuery(
			[{ tag: 'user', attrs: { jid } }],
			{ tag: 'status', attrs: {} }
		)
		if(result) {
			const status = getBinaryNodeChild(result, 'status')
			return {
				status: status?.content!.toString(),
				setAt: new Date(+(status?.attrs.t || 0) * 1000)
			}
		}
	}

	/** update the profile picture for yourself or a group */
	const updateProfilePicture = async(jid: string, content: WAMediaUpload) => {
		const { img } = await generateProfilePicture(content)
		await query({
			tag: 'iq',
			attrs: {
				to: jidNormalizedUser(jid),
				type: 'set',
				xmlns: 'w:profile:picture'
			},
			content: [
				{
					tag: 'picture',
					attrs: { type: 'image' },
					content: img
				}
			]
		})
	}

	/** remove the profile picture for yourself or a group */
	const removeProfilePicture = async(jid: string) => {
		await query({
			tag: 'iq',
			attrs: {
				to: jidNormalizedUser(jid),
				type: 'set',
				xmlns: 'w:profile:picture'
			}
		})
	}

	/** update the profile status for yourself */
	const updateProfileStatus = async(status: string) => {
		await query({
			tag: 'iq',
			attrs: {
				to: S_WHATSAPP_NET,
				type: 'set',
				xmlns: 'status'
			},
			content: [
				{
					tag: 'status',
					attrs: {},
					content: Buffer.from(status, 'utf-8')
				}
			]
		})
	}

	const updateProfileName = async(name: string) => {
		await chatModify({ pushNameSetting: name }, '')
	}

	const fetchBlocklist = async() => {
		const result = await query({
			tag: 'iq',
			attrs: {
				xmlns: 'blocklist',
				to: S_WHATSAPP_NET,
				type: 'get'
			}
		})

		const listNode = getBinaryNodeChild(result, 'list')
		return getBinaryNodeChildren(listNode, 'item')
			.map(n => n.attrs.jid)
	}

	const updateBlockStatus = async(jid: string, action: 'block' | 'unblock') => {
		await query({
			tag: 'iq',
			attrs: {
				xmlns: 'blocklist',
				to: S_WHATSAPP_NET,
				type: 'set'
			},
			content: [
				{
					tag: 'item',
					attrs: {
						action,
						jid
					}
				}
			]
		})
	}

	const getBusinessProfile = async(jid: string): Promise<WABusinessProfile | void> => {
		const results = await query({
			tag: 'iq',
			attrs: {
				to: 's.whatsapp.net',
				xmlns: 'w:biz',
				type: 'get'
			},
			content: [{
				tag: 'business_profile',
				attrs: { v: '244' },
				content: [{
					tag: 'profile',
					attrs: { jid }
				}]
			}]
		})

		const profileNode = getBinaryNodeChild(results, 'business_profile')
		const profiles = getBinaryNodeChild(profileNode, 'profile')
		if(profiles) {
			const address = getBinaryNodeChild(profiles, 'address')
			const description = getBinaryNodeChild(profiles, 'description')
			const website = getBinaryNodeChild(profiles, 'website')
			const email = getBinaryNodeChild(profiles, 'email')
			const category = getBinaryNodeChild(getBinaryNodeChild(profiles, 'categories'), 'category')
			const businessHours = getBinaryNodeChild(profiles, 'business_hours')
			const businessHoursConfig = businessHours
				? getBinaryNodeChildren(businessHours, 'business_hours_config')
				: undefined
			const websiteStr = website?.content?.toString()
			return {
				wid: profiles.attrs?.jid,
				address: address?.content?.toString(),
				description: description?.content?.toString() || '',
				website: websiteStr ? [websiteStr] : [],
				email: email?.content?.toString(),
				category: category?.content?.toString(),
				'business_hours': {
					timezone: businessHours?.attrs?.timezone,
					'business_config': businessHoursConfig?.map(({ attrs }) => attrs as unknown as WABusinessHoursConfig)
				}
			}
		}
	}

	const cleanDirtyBits = async(type: 'account_sync' | 'groups', fromTimestamp?: number | string) => {
		logger.info({ fromTimestamp }, 'clean dirty bits ' + type)
		await sendNode({
			tag: 'iq',
			attrs: {
				to: S_WHATSAPP_NET,
				type: 'set',
				xmlns: 'urn:xmpp:whatsapp:dirty',
				id: generateMessageTag(),
			},
			content: [
				{
					tag: 'clean',
					attrs: {
						type,
						...(fromTimestamp ? { timestamp: fromTimestamp.toString() } : null),
					}
				}
			]
		})
	}

	const newAppStateChunkHandler = (isInitialSync: boolean) => {
		return {
			onMutation(mutation: ChatMutation) {
				processSyncAction(
					mutation,
					ev,
					authState.creds.me!,
					isInitialSync ? { accountSettings: authState.creds.accountSettings } : undefined,
					logger
				)
			}
		}
	}

	const resyncAppState = ev.createBufferedFunction(async(collections: readonly WAPatchName[], isInitialSync: boolean) => {
		// we use this to determine which events to fire
		// otherwise when we resync from scratch -- all notifications will fire
		const initialVersionMap: { [T in WAPatchName]?: number } = {}
		const globalMutationMap: ChatMutationMap = {}

		await authState.keys.transaction(
			async() => {
				const collectionsToHandle = new Set<string>(collections)
				// in case something goes wrong -- ensure we don't enter a loop that cannot be exited from
				const attemptsMap: { [T in WAPatchName]?: number } = {}
				// keep executing till all collections are done
				// sometimes a single patch request will not return all the patches (God knows why)
				// so we fetch till they're all done (this is determined by the "has_more_patches" flag)
				while(collectionsToHandle.size) {
					const states = {} as { [T in WAPatchName]: LTHashState }
					const nodes: BinaryNode[] = []

					for(const name of collectionsToHandle) {
						const result = await authState.keys.get('app-state-sync-version', [name])
						let state = result[name]

						if(state) {
							if(typeof initialVersionMap[name] === 'undefined') {
								initialVersionMap[name] = state.version
							}
						} else {
							state = newLTHashState()
						}

						states[name] = state

						logger.info(`resyncing ${name} from v${state.version}`)

						nodes.push({
							tag: 'collection',
							attrs: {
								name,
								version: state.version.toString(),
								// return snapshot if being synced from scratch
								'return_snapshot': (!state.version).toString()
							}
						})
					}

					const result = await query({
						tag: 'iq',
						attrs: {
							to: S_WHATSAPP_NET,
							xmlns: 'w:sync:app:state',
							type: 'set'
						},
						content: [
							{
								tag: 'sync',
								attrs: {},
								content: nodes
							}
						]
					})

					// extract from binary node
					const decoded = await extractSyncdPatches(result, config?.options)
					for(const key in decoded) {
						const name = key as WAPatchName
						const { patches, hasMorePatches, snapshot } = decoded[name]
						try {
							if(snapshot) {
								const { state: newState, mutationMap } = await decodeSyncdSnapshot(
									name,
									snapshot,
									getAppStateSyncKey,
									initialVersionMap[name],
									appStateMacVerification.snapshot
								)
								states[name] = newState
								Object.assign(globalMutationMap, mutationMap)

								logger.info(`restored state of ${name} from snapshot to v${newState.version} with mutations`)

								await authState.keys.set({ 'app-state-sync-version': { [name]: newState } })
							}

							// only process if there are syncd patches
							if(patches.length) {
								const { state: newState, mutationMap } = await decodePatches(
									name,
									patches,
									states[name],
									getAppStateSyncKey,
									config.options,
									initialVersionMap[name],
									logger,
									appStateMacVerification.patch
								)

								await authState.keys.set({ 'app-state-sync-version': { [name]: newState } })

								logger.info(`synced ${name} to v${newState.version}`)
								initialVersionMap[name] = newState.version

								Object.assign(globalMutationMap, mutationMap)
							}

							if(hasMorePatches) {
								logger.info(`${name} has more patches...`)
							} else { // collection is done with sync
								collectionsToHandle.delete(name)
							}
						} catch(error) {
							// if retry attempts overshoot
							// or key not found
							const isIrrecoverableError = attemptsMap[name]! >= MAX_SYNC_ATTEMPTS
								|| error.output?.statusCode === 404
								|| error.name === 'TypeError'
							logger.info(
								{ name, error: error.stack },
								`failed to sync state from version${isIrrecoverableError ? '' : ', removing and trying from scratch'}`
							)
							await authState.keys.set({ 'app-state-sync-version': { [name]: null } })
							// increment number of retries
							attemptsMap[name] = (attemptsMap[name] || 0) + 1

							if(isIrrecoverableError) {
								// stop retrying
								collectionsToHandle.delete(name)
							}
						}
					}
				}
			}
		)

		const { onMutation } = newAppStateChunkHandler(isInitialSync)
		for(const key in globalMutationMap) {
			onMutation(globalMutationMap[key])
		}
	})

	/**
	 * fetch the profile picture of a user/group
	 * type = "preview" for a low res picture
	 * type = "image for the high res picture"
	 */
	const profilePictureUrl = async(jid: string, type: 'preview' | 'image' = 'preview', timeoutMs?: number) => {
		jid = jidNormalizedUser(jid)
		const result = await query({
			tag: 'iq',
			attrs: {
				to: jid,
				type: 'get',
				xmlns: 'w:profile:picture'
			},
			content: [
				{ tag: 'picture', attrs: { type, query: 'url' } }
			]
		}, timeoutMs)
		const child = getBinaryNodeChild(result, 'picture')
		return child?.attrs?.url
	}

	const sendPresenceUpdate = async(type: WAPresence, toJid?: string) => {
		const me = authState.creds.me!
		if(type === 'available' || type === 'unavailable') {
			if(!me!.name) {
				logger.warn('no name present, ignoring presence update request...')
				return
			}

			ev.emit('connection.update', { isOnline: type === 'available' })

			await sendNode({
				tag: 'presence',
				attrs: {
					name: me!.name,
					type
				}
			})
		} else {
			await sendNode({
				tag: 'chatstate',
				attrs: {
					from: me!.id!,
					to: toJid!,
				},
				content: [
					{
						tag: type === 'recording' ? 'composing' : type,
						attrs: type === 'recording' ? { media: 'audio' } : {}
					}
				]
			})
		}
	}

	/**
	 * @param toJid the jid to subscribe to
	 * @param tcToken token for subscription, use if present
	 */
	const presenceSubscribe = (toJid: string, tcToken?: Buffer) => (
		sendNode({
			tag: 'presence',
			attrs: {
				to: toJid,
				id: generateMessageTag(),
				type: 'subscribe'
			},
			content: tcToken
				? [
					{
						tag: 'tctoken',
						attrs: {},
						content: tcToken
					}
				]
				: undefined
		})
	)

	const handlePresenceUpdate = ({ tag, attrs, content }: BinaryNode) => {
		let presence: PresenceData | undefined
		const jid = attrs.from
		const participant = attrs.participant || attrs.from

		if(shouldIgnoreJid(jid)) {
			return
		}

		if(tag === 'presence') {
			presence = {
				lastKnownPresence: attrs.type === 'unavailable' ? 'unavailable' : 'available',
				lastSeen: attrs.last && attrs.last !== 'deny' ? +attrs.last : undefined
			}
		} else if(Array.isArray(content)) {
			const [firstChild] = content
			let type = firstChild.tag as WAPresence
			if(type === 'paused') {
				type = 'available'
			}

			if(firstChild.attrs?.media === 'audio') {
				type = 'recording'
			}

			presence = { lastKnownPresence: type }
		} else {
			logger.error({ tag, attrs, content }, 'recv invalid presence node')
		}

		if(presence) {
			ev.emit('presence.update', { id: jid, presences: { [participant]: presence } })
		}
	}

	const appPatch = async(patchCreate: WAPatchCreate) => {
		const name = patchCreate.type
		const myAppStateKeyId = authState.creds.myAppStateKeyId
		if(!myAppStateKeyId) {
			throw new Boom('App state key not present!', { statusCode: 400 })
		}

		let initial: LTHashState
		let encodeResult: { patch: proto.ISyncdPatch, state: LTHashState }

		await processingMutex.mutex(
			async() => {
				await authState.keys.transaction(
					async() => {
						logger.debug({ patch: patchCreate }, 'applying app patch')

						await resyncAppState([name], false)

						const { [name]: currentSyncVersion } = await authState.keys.get('app-state-sync-version', [name])
						initial = currentSyncVersion || newLTHashState()

						encodeResult = await encodeSyncdPatch(
							patchCreate,
							myAppStateKeyId,
							initial,
							getAppStateSyncKey,
						)
						const { patch, state } = encodeResult

						const node: BinaryNode = {
							tag: 'iq',
							attrs: {
								to: S_WHATSAPP_NET,
								type: 'set',
								xmlns: 'w:sync:app:state'
							},
							content: [
								{
									tag: 'sync',
									attrs: {},
									content: [
										{
											tag: 'collection',
											attrs: {
												name,
												version: (state.version - 1).toString(),
												'return_snapshot': 'false'
											},
											content: [
												{
													tag: 'patch',
													attrs: {},
													content: proto.SyncdPatch.encode(patch).finish()
												}
											]
										}
									]
								}
							]
						}
						await query(node)

						await authState.keys.set({ 'app-state-sync-version': { [name]: state } })
					}
				)
			}
		)

		if(config.emitOwnEvents) {
			const { onMutation } = newAppStateChunkHandler(false)
			const { mutationMap } = await decodePatches(
				name,
				[{ ...encodeResult!.patch, version: { version: encodeResult!.state.version }, }],
				initial!,
				getAppStateSyncKey,
				config.options,
				undefined,
				logger,
			)
			for(const key in mutationMap) {
				onMutation(mutationMap[key])
			}
		}
	}

	/** sending abt props may fix QR scan fail if server expects */
	const fetchAbt = async() => {
		const abtNode = await query({
			tag: 'iq',
			attrs: {
				to: S_WHATSAPP_NET,
				xmlns: 'abt',
				type: 'get',
			},
			content: [
				{ tag: 'props', attrs: { protocol: '1' } }
			]
		})

		const propsNode = getBinaryNodeChild(abtNode, 'props')

		let props: { [_: string]: string } = {}
		if(propsNode) {
			props = reduceBinaryNodeToDictionary(propsNode, 'prop')
		}

		logger.debug('fetched abt')

		return props
	}

	/** sending non-abt props may fix QR scan fail if server expects */
	const fetchProps = async() => {
		const resultNode = await query({
			tag: 'iq',
			attrs: {
				to: S_WHATSAPP_NET,
				xmlns: 'w',
				type: 'get',
			},
			content: [
				{ tag: 'props', attrs: {} }
			]
		})

		const propsNode = getBinaryNodeChild(resultNode, 'props')

		let props: { [_: string]: string } = {}
		if(propsNode) {
			props = reduceBinaryNodeToDictionary(propsNode, 'prop')
		}

		logger.debug('fetched props')

		return props
	}

	/**
	 * modify a chat -- mark unread, read etc.
	 * lastMessages must be sorted in reverse chronologically
	 * requires the last messages till the last message received; required for archive & unread
	*/
	const chatModify = (mod: ChatModification, jid: string) => {
		const patch = chatModificationToAppPatch(mod, jid)
		return appPatch(patch)
	}

	/**
	 * Adds label for the chats
	 */
	const addChatLabel = (jid: string, labelId: string) => {
		return chatModify({
			addChatLabel: {
				labelId
			}
		}, jid)
	}

	/**
	 * Removes label for the chat
	 */
	const removeChatLabel = (jid: string, labelId: string) => {
		return chatModify({
			removeChatLabel: {
				labelId
			}
		}, jid)
	}

	/**
	 * Adds label for the message
	 */
	const addMessageLabel = (jid: string, messageId: string, labelId: string) => {
		return chatModify({
			addMessageLabel: {
				messageId,
				labelId
			}
		}, jid)
	}

	/**
	 * Removes label for the message
	 */
	const removeMessageLabel = (jid: string, messageId: string, labelId: string) => {
		return chatModify({
			removeMessageLabel: {
				messageId,
				labelId
			}
		}, jid)
	}

	/**
	 * queries need to be fired on connection open
	 * help ensure parity with WA Web
	 * */
	const executeInitQueries = async() => {
		await Promise.all([
			fetchAbt(),
			fetchProps(),
			fetchBlocklist(),
			fetchPrivacySettings(),
		])
	}

	const upsertMessage = ev.createBufferedFunction(async(msg: WAMessage, type: MessageUpsertType) => {
		ev.emit('messages.upsert', { messages: [msg], type })

		if(!!msg.pushName) {
			let jid = msg.key.fromMe ? authState.creds.me!.id : (msg.key.participant || msg.key.remoteJid)
			jid = jidNormalizedUser(jid!)

			if(!msg.key.fromMe) {
				ev.emit('contacts.update', [{ id: jid, notify: msg.pushName, verifiedName: msg.verifiedBizName! }])
			}

			// update our pushname too
			if(msg.key.fromMe && msg.pushName && authState.creds.me?.name !== msg.pushName) {
				ev.emit('creds.update', { me: { ...authState.creds.me!, name: msg.pushName! } })
			}
		}

		const historyMsg = getHistoryMsg(msg.message!)
		const shouldProcessHistoryMsg = historyMsg
			? (
				shouldSyncHistoryMessage(historyMsg)
				&& PROCESSABLE_HISTORY_TYPES.includes(historyMsg.syncType!)
			)
			: false

		if(historyMsg && !authState.creds.myAppStateKeyId) {
			logger.warn('skipping app state sync, as myAppStateKeyId is not set')
			pendingAppStateSync = true
		}

		await Promise.all([
			(async() => {
				if(
					historyMsg
					&& authState.creds.myAppStateKeyId
				) {
					pendingAppStateSync = false
					await doAppStateSync()
				}
			})(),
			processMessage(
				msg,
				{
					shouldProcessHistoryMsg,
					ev,
					creds: authState.creds,
					keyStore: authState.keys,
					logger,
					options: config.options,
					getMessage: config.getMessage,
				}
			)
		])

		if(
			msg.message?.protocolMessage?.appStateSyncKeyShare
			&& pendingAppStateSync
		) {
			await doAppStateSync()
			pendingAppStateSync = false
		}

		async function doAppStateSync() {
			if(!authState.creds.accountSyncCounter) {
				logger.info('doing initial app state sync')
				await resyncAppState(ALL_WA_PATCH_NAMES, true)

				const accountSyncCounter = (authState.creds.accountSyncCounter || 0) + 1
				ev.emit('creds.update', { accountSyncCounter })

				if(needToFlushWithAppStateSync) {
					logger.debug('flushing with app state sync')
					ev.flush()
				}
			}
		}
	})

	ws.on('CB:presence', handlePresenceUpdate)
	ws.on('CB:chatstate', handlePresenceUpdate)

	ws.on('CB:ib,,dirty', async(node: BinaryNode) => {
		const { attrs } = getBinaryNodeChild(node, 'dirty')!
		const type = attrs.type
		switch (type) {
		case 'account_sync':
			if(attrs.timestamp) {
				let { lastAccountSyncTimestamp } = authState.creds
				if(lastAccountSyncTimestamp) {
					await cleanDirtyBits('account_sync', lastAccountSyncTimestamp)
				}

				lastAccountSyncTimestamp = +attrs.timestamp
				ev.emit('creds.update', { lastAccountSyncTimestamp })
			}

			break
		case 'groups':
			// handled in groups.ts
			break
		default:
			logger.info({ node }, 'received unknown sync')
			break
		}
	})

	ev.on('connection.update', ({ connection, receivedPendingNotifications }) => {
		if(connection === 'open') {
			if(fireInitQueries) {
				executeInitQueries()
					.catch(
						error => onUnexpectedError(error, 'init queries')
					)
			}

			sendPresenceUpdate(markOnlineOnConnect ? 'available' : 'unavailable')
				.catch(
					error => onUnexpectedError(error, 'presence update requests')
				)
		}

		if(receivedPendingNotifications) {
			// if we don't have the app state key
			// we keep buffering events until we finally have
			// the key and can sync the messages
			if(!authState.creds?.myAppStateKeyId && !config.mobile) {
				ev.buffer()
				needToFlushWithAppStateSync = true
			}
		}
	})

	return {
		...sock,
		processingMutex,
		fetchPrivacySettings,
		upsertMessage,
		appPatch,
		sendPresenceUpdate,
		presenceSubscribe,
		profilePictureUrl,
		onWhatsApp,
		fetchBlocklist,
		fetchStatus,
		updateProfilePicture,
		removeProfilePicture,
		updateProfileStatus,
		updateProfileName,
		updateBlockStatus,
		updateLastSeenPrivacy,
		updateOnlinePrivacy,
		updateProfilePicturePrivacy,
		updateStatusPrivacy,
		updateReadReceiptsPrivacy,
		updateGroupsAddPrivacy,
		updateDefaultDisappearingMode,
		getBusinessProfile,
		resyncAppState,
		chatModify,
<<<<<<< HEAD
		cleanDirtyBits
=======
		addChatLabel,
		removeChatLabel,
		addMessageLabel,
		removeMessageLabel
>>>>>>> e3ac5f59
	}
}<|MERGE_RESOLUTION|>--- conflicted
+++ resolved
@@ -995,13 +995,10 @@
 		getBusinessProfile,
 		resyncAppState,
 		chatModify,
-<<<<<<< HEAD
-		cleanDirtyBits
-=======
+		cleanDirtyBits,
 		addChatLabel,
 		removeChatLabel,
 		addMessageLabel,
 		removeMessageLabel
->>>>>>> e3ac5f59
 	}
 }